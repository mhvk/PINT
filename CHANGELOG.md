# Changelog
All notable changes to this project will be documented in this file.

The format is based on [Keep a Changelog](https://keepachangelog.com/en/1.0.0/),
and this project, at least loosely, adheres to [Semantic Versioning](https://semver.org/spec/v2.0.0.html).

## [Unreleased]
<<<<<<< HEAD
### Changed
- Changed units of Phase to be u.dimensionless_unscaled instead of u.cycle, which was confusing
=======

## [0.6.3] - 2020-05-04
>>>>>>> bf996a87
### Added
- Added pmtot() convenience function
- Added dmxstats() utility function
- Added chisq gridding utilities
### Fixed
- Cleaned up some unnecessary warnings in tests
### Changed
- Defer updating IERS B from when pint is imported to when erfautils is imported (for conda testing)
- Fixed installation instructions in README

## [0.6.2] - 2020-05-04
### Changed
- Removed deprecated pytest-runner from setup.cfg 

## [0.6.1] - 2020-04-30
### Added
- Added dmx_ranges to compute DMX bins and build a Component
- Add function to compute epoch averaged residuals based on ECORR
- Added model comparison pretty printer
- Added functions to change PEPOCH, DMEPOCH, and binary epoch
- Aded dmxparse function
- Added code to ensure that IERS B table is up to date
- Added fitter.print_summary()
### Changed
- Changed API for adding and removing model components
- Increased minimum version required for numpy
- Change calculation of positions and velocities to use astropy
- Changed the way scaled parameters like PBDOT are handled (no longer scales units)
- Reworked tutorial notebooks in docs
- Changed random_models to return list of models
- Adjusted logging to have fewer unnecessary INFO messages
### Removed
- Remove Python 3.5 support
### Fixed
- Fixed incorrect calculation of degrees of freedom in fit
- Fixed incorrect uncertainties on RAJ, DECJ
- Fix some bugs when adding JUMPs
- Fixed bug in zima plotting
- Fixed bug in Powell fitter (actually accommodate upstream issue with scipy)

## [0.5.7] - 2020-03-16
### Added
- First release using PyPI
- Initial entry in CHANGELOG<|MERGE_RESOLUTION|>--- conflicted
+++ resolved
@@ -5,13 +5,10 @@
 and this project, at least loosely, adheres to [Semantic Versioning](https://semver.org/spec/v2.0.0.html).
 
 ## [Unreleased]
-<<<<<<< HEAD
 ### Changed
 - Changed units of Phase to be u.dimensionless_unscaled instead of u.cycle, which was confusing
-=======
 
 ## [0.6.3] - 2020-05-04
->>>>>>> bf996a87
 ### Added
 - Added pmtot() convenience function
 - Added dmxstats() utility function
