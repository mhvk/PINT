--- conflicted
+++ resolved
@@ -54,15 +54,9 @@
         self.assertRaises(ValueError, self.set_num_value5)
 
     def test_value1(self):
-<<<<<<< HEAD
-        self.m.OM.value = 10
-        assert self.m.OM.value == 10 * u.deg
-
-=======
         self.m.OM.value = 10.0*u.deg
         assert self.m.OM.value == 10.0 * u.deg
-        
->>>>>>> c3998f65
+
     def set_value2(self):
         self.m.OM.value = None
     def test_value2(self):
