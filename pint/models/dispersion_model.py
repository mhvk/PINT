--- conflicted
+++ resolved
@@ -117,27 +117,7 @@
     def constant_dispersion_delay(self, toas, acc_delay=None):
         """ This is a wrapper function for interacting with the TimingModel class
         """
-<<<<<<< HEAD
-        # dm delay
-        dmdelay = DM * DMconst / freq**2.0
-        return dmdelay
-
-    def dispersion_delay(self, toas, acc_delay=None):
-        tbl = toas.table
-        try:
-            bfreq = self.barycentric_radio_freq(toas)
-        except AttributeError:
-            warn("Using topocentric frequency for dedispersion!")
-            bfreq = tbl['freq']
-
-        dm = np.zeros(len(tbl)) * self.DM.units
-        for dm_f in self.dm_value_funcs:
-            dm += dm_f(toas)
-       
-        return self.dispersion_time_delay(dm, bfreq)
-=======
         return self.dispersion_type_delay(toas)
->>>>>>> 7991f3c0
 
     def print_par(self,):
         # TODO we need to have a better design for print out the parameters in
