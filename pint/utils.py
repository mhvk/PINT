"""Miscellaneous potentially-helpful functions."""
import numpy as np
import string
import astropy.time
try:
    import astropy.erfa as erfa
except ImportError:
    import astropy._erfa as erfa
import astropy.units as u
from astropy import log
from spice_util import str2ldarr1

class PosVel(object):
    """Position/Velocity class.

    The class is used to represent the 6 values describing position
    and velocity vectors.  Instances have 'pos' and 'vel' attributes
    that are numpy arrays of floats (and can have attached astropy
    units).  The 'pos' and 'vel' params are 3-vectors of the positions
    and velocities respectively.

    The 'obj' and 'origin' components are strings that can optionally
    be used to specify names for endpoints of the vectors.  If present,
    addition/subtraction will check that vectors are being combined in
    a consistent way.
    """
    def __init__(self, pos, vel, obj=None, origin=None):
        if len(pos) != 3:
            raise ValueError(
                "Position vector has length %d instead of 3" % len(pos))
        if isinstance(pos, u.Quantity):
            self.pos = pos
        else:
            self.pos = np.asarray(pos)

        if len(vel) != 3:
            raise ValueError(
                "Position vector has length %d instead of 3" % len(pos))
        if isinstance(vel, u.Quantity):
            self.vel = vel
        else:
            self.vel = np.asarray(vel)

        self.obj = obj
        self.origin = origin

    def _has_labels(self):
        return (self.obj is not None) and (self.origin is not None)

    def __neg__(self):
        return PosVel(-self.pos, -self.vel, obj=self.origin, origin=self.obj)

    def __add__(self, other):
        obj = None
        origin = None
        if self._has_labels() and other._has_labels():
            # here we check that the addition "makes sense", ie the endpoint
            # of self is the origin of other (or vice-versa)
            if self.obj == other.origin:
                origin = self.origin
                obj = other.obj
            elif self.origin == other.obj:
                origin = other.origin
                obj = self.obj
            else:
                raise RuntimeError("Attempting to add incompatible vectors: " +
                        "%s->%s + %s->%s" % (self.origin, self.obj,
                            other.origin, other.obj))

        return PosVel(self.pos + other.pos, self.vel + other.vel,
                obj=obj, origin=origin)

    def __sub__(self, other):
        return self.__add__(other.__neg__())

    def __str__(self):
        if self._has_labels():
            return (str(self.pos)+", "+str(self.vel)
                    + " " + self.origin + "->" + self.obj)
        else:
            return str(self.pos)+", "+str(self.vel)

def fortran_float(x):
    """Convert Fortran-format floating-point strings.

    returns a copy of the input string with all 'D' or 'd' turned
    into 'e' characters.  Intended for dealing with exponential
    notation in tempo1-generated parfiles.
    """
    return float(x.translate(string.maketrans('Dd', 'ee')))

def time_from_mjd_string(s, scale='utc'):
    """Returns an astropy Time object generated from a MJD string input."""
    ss = s.lower()
    if "e" in ss or "d" in ss:
        ss = ss.translate(string.maketrans("d", "e"))
        num, expon = ss.split("e")
        expon = int(expon)
        if expon < 0:
            log.warn("Likely bogus sci notation input in "+
                    "time_from_mjd_string ('%s')!" % s)
            # This could cause a loss of precision...
            # maybe throw an exception instead?
            imjd, fmjd = 0, float(ss)
        else:
            imjd_s, fmjd_s = num.split('.')
            imjd = int(imjd_s + fmjd_s[:expon])
            fmjd = float("0."+fmjd_s[expon:])
    else:
        mjd_s = ss.split('.')
        # If input was given as an integer, add floating "0"
        if len(mjd_s) == 1:
            mjd_s.append("0")
        imjd_s, fmjd_s = mjd_s
        imjd = int(imjd_s)
        fmjd = float("0." + fmjd_s)
    return astropy.time.Time(imjd, fmjd, scale=scale, format='mjd',
                             precision=9)

def time_to_mjd_string(t, prec=15):
    """Print an MJD time with lots of digits (number is 'prec').

    astropy does not seem to provide this capability (yet?).
    """
    jd1 = t.jd1 - erfa.DJM0
    imjd = int(jd1)
    fjd1 = jd1 - imjd
    fmjd = t.jd2 + fjd1
    assert np.fabs(fmjd) < 2.0
    if fmjd >= 1.0:
        imjd += 1
        fmjd -= 1.0
    if fmjd < 0.0:
        imjd -= 1
        fmjd += 1.0
    fmt = "%."+"%sf"%prec
    return str(imjd) + (fmt%fmjd)[1:]

def time_to_mjd_string_array(t,prec = 15):
    """Print and MJD time array from an astropy time object as array in
       time.
    """
    jd1 = np.array(t.jd1)
    jd2 = np.array(t.jd2)
    jd1 = jd1 - astropy.erfa.DJM0
    imjd = jd1.astype(int)
    fjd1 = jd1 - imjd
    fmjd = jd2 + fjd1

    assert np.fabs(fmjd).max() < 2.0
    s = []
    for i,f in zip(imjd,fmjd):
        if f >= 1.0:
            i += 1
            f -= 1.0
        if f < 0.0:
            i -= 1
            f += 1.0
        fmt = "%."+"%sf"%prec
        s.append(str(i) + (fmt%f)[1:])
    return s

def time_to_longdouble(t):
    """ Return an astropy Time value as MJD in longdouble

    ## SUGGESTION(paulr): This function is at least partly redundant with
    ## ddouble2ldouble() below...

    ## Also, is it certain that this calculation retains the full precision?

    """
    try:
        return np.longdouble(t.jd1 - erfa.DJM0) + np.longdouble(t.jd2)
    except:
        return np.longdouble(t)

def GEO_WGS84_to_ITRF(lon, lat, hgt):
    """Convert lat/long/height to rectangular.

    Convert WGS-84 references lon, lat, height (using astropy
    units) to ITRF x,y,z rectangular coords (m)
    .
    """
    x, y, z = astropy.time.erfa_time.era_gd2gc(1, lon.to(u.rad).value,
                                               lat.to(u.rad).value,
                                               hgt.to(u.m).value)
    return x * u.m, y * u.m, z * u.m

def numeric_partial(f, args, ix=0, delta=1e-6):
    """Compute the partial derivative of f numerically.

    This uses symmetric differences to estimate the partial derivative
    of a function (that takes some number of numeric arguments and may
    return an array) with respect to one of its arguments.
    """
    #r = np.array(f(*args))
    args2 = list(args)
    args2[ix] = args[ix]+delta/2.
    r2 = np.array(f(*args2))
    args3 = list(args)
    args3[ix] = args[ix]-delta/2.
    r3 = np.array(f(*args3))
    return (r2-r3)/delta

def numeric_partials(f, args, delta=1e-6):
    """Compute all the partial derivatives of f numerically.

    Returns a matrix of the partial derivative of every return value
    with respect to every input argument. f is assumed to take a flat list
    of numeric arguments and return a list or array of values.
    """
    r = [numeric_partial(f, args, i, delta) for i in range(len(args))]
    return np.array(r).T

def check_all_partials(f, args, delta=1e-6, atol=1e-4, rtol=1e-4):
    """Check the partial derivatives of a function that returns derivatives.

    The function is assumed to return a pair (values, partials), where
    partials is supposed to be a matrix of the partial derivatives of f
    with respect to all its arguments. These values are checked against
    numerical partial derivatives.
    """
    _, jac = f(*args)
    jac = np.asarray(jac)
    njac = numeric_partials(lambda *args: f(*args)[0], args, delta)

    try:
        np.testing.assert_allclose(jac, njac, atol=atol, rtol=rtol)
    except AssertionError:
        #print jac
        #print njac
        d = np.abs(jac-njac)/(atol+rtol*np.abs(njac))
        print "fail fraction:", np.sum(d > 1)/float(np.sum(d >= 0))
        worst_ix = np.unravel_index(np.argmax(d.reshape((-1,))), d.shape)
        print "max fail:", np.amax(d), "at", worst_ix
        print "jac there:", jac[worst_ix], "njac there:", njac[worst_ix]
        raise

def has_astropy_unit(x):
    """
    has_astropy_unit(x):

    Return True/False if x has an astropy unit type associated with it. This is
    useful, because different data types can still have units associated with
    them.
    """
    return hasattr(x,'unit') and isinstance(x.unit, u.core.UnitBase)

def longdouble2string(x):
    """Convert numpy longdouble to string"""
    return repr(x)

def MJD_string2longdouble(s):
    """
    MJD_string2longdouble(s):
        Convert a MJD string to a numpy longdouble
    """
    ii,ff = s.split(".")
    return np.longfloat(ii) + np.longfloat("0."+ff)

def ddouble2ldouble(t1, t2, format='jd'):
    """
    ddouble2ldouble(t1, t2, format='jd'):
        inputs two double-precision numbers representing JD times,
        converts them to a single long double MJD value
    """
    if format=='jd':
    # determine if the two double are JD time
        t1 = np.longdouble(t1) - np.longdouble(2400000.5)
        t = np.longdouble(t1) + np.longdouble(t2)
        return t
    else:
        t = np.longdouble([t1,t2])
    return t[0]+t[1]

def str2longdouble(str):
    """Return a numpy long double scalar from the input string, using strtold()"""
    return str2ldarr1(str)[0]

<<<<<<< HEAD

def data2longdouble(data):
    """Return a numpy long double scalar form different type of data
       Parameters
       ---------
       data : str, ndarray, or a number
       Return
       ---------
       numpy long double type of data.
    """
    if type(data) is str:
        return str2longdouble(data)
    else:
        return np.longdouble(data)
=======
def taylor_horner(x, coeffs):
    """Evaluate a Taylor series of coefficients at x via the Horner scheme.

    For example, if we want: 10 + 3*x/1! + 4*x^2/2! + 12*x^3/3! with
    x evaluated at 2.0, we would do:

    In [1]: taylor_horner(2.0, [10, 3, 4, 12])
    Out[1]: 40.0

    """
    result = 0.0
    fact = float(len(coeffs))
    for coeff in coeffs[::-1]:
        result = result * x / fact + coeff
        fact -= 1.0
    return result

if __name__=="__main__":
    assert taylor_horner(2.0, [10]) == 10
    assert taylor_horner(2.0, [10, 3]) == 10 + 3*2.0
    assert taylor_horner(2.0, [10, 3, 4]) == 10 + 3*2.0 + 4*2.0**2 / 2.0
    assert taylor_horner(2.0, [10, 3, 4, 12]) == 10 + 3*2.0 + 4*2.0**2 / 2.0 + 12*2.0**3/(3.0*2.0)
>>>>>>> 8f6f9799
<|MERGE_RESOLUTION|>--- conflicted
+++ resolved
@@ -277,7 +277,7 @@
     """Return a numpy long double scalar from the input string, using strtold()"""
     return str2ldarr1(str)[0]
 
-<<<<<<< HEAD
+
 
 def data2longdouble(data):
     """Return a numpy long double scalar form different type of data
@@ -292,7 +292,7 @@
         return str2longdouble(data)
     else:
         return np.longdouble(data)
-=======
+
 def taylor_horner(x, coeffs):
     """Evaluate a Taylor series of coefficients at x via the Horner scheme.
 
@@ -314,5 +314,4 @@
     assert taylor_horner(2.0, [10]) == 10
     assert taylor_horner(2.0, [10, 3]) == 10 + 3*2.0
     assert taylor_horner(2.0, [10, 3, 4]) == 10 + 3*2.0 + 4*2.0**2 / 2.0
-    assert taylor_horner(2.0, [10, 3, 4, 12]) == 10 + 3*2.0 + 4*2.0**2 / 2.0 + 12*2.0**3/(3.0*2.0)
->>>>>>> 8f6f9799
+    assert taylor_horner(2.0, [10, 3, 4, 12]) == 10 + 3*2.0 + 4*2.0**2 / 2.0 + 12*2.0**3/(3.0*2.0)