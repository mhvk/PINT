#!/usr/bin/env python
from __future__ import division, print_function

import os,sys
import numpy as np
import pint.toa as toa
import pint.models
import pint.residuals
import astropy.units as u
import matplotlib.pyplot as plt
from pint.fermi_toas import load_Fermi_TOAs
from pint.plot_utils import phaseogram
from pint.observatory.fermi_obs import FermiObs
import argparse
import astropy.io.fits as pyfits
from astropy.time import Time
from pint.eventstats import hmw, hm, h2sig
from astropy.coordinates import SkyCoord

from astropy import log

log.setLevel('DEBUG')

def main(argv=None):

    parser = argparse.ArgumentParser(description="Use PINT to compute H-test and plot Phaseogram from a Fermi FT1 event file.")
    parser.add_argument("eventfile",help="Fermi event FITS file name.")
    parser.add_argument("parfile",help="par file to construct model from")
    parser.add_argument("weightcol",help="Column name for event weights (or 'CALC' to compute them)")
    parser.add_argument("--ft2",help="Path to FT2 file.",default=None)
    parser.add_argument("--addphase",help="Write FT1 file with added phase column",
        default=False,action='store_true')
    parser.add_argument("--plot",help="Show phaseogram plot.", action='store_true', default=False)
    parser.add_argument("--plotfile",help="Output figure file name (default=None)", default=None)
    parser.add_argument("--maxMJD",help="Maximum MJD to include in analysis", default=None)
    parser.add_argument("--outfile",help="Output figure file name (default is to overwrite input file)", default=None)
    parser.add_argument("--planets",help="Use planetary Shapiro delay in calculations (default=False)", default=False, action="store_true")
    parser.add_argument("--ephem",help="Planetary ephemeris to use (default=DE421)", default="DE421")
    args = parser.parse_args(argv)

    # If outfile is specified, that implies addphase
    if args.outfile is not None:
        args.addphase = True

    # Read in model
    modelin = pint.models.get_model(args.parfile)
    if 'ELONG' in modelin.params:
        tc = SkyCoord(modelin.ELONG.quantity,modelin.ELAT.quantity,
            frame='barycentrictrueecliptic')
    else:
        tc = SkyCoord(modelin.RAJ.quantity,modelin.DECJ.quantity,frame='icrs')

    if args.ft2 is not None:
        # Instantiate FermiObs once so it gets added to the observatory registry
        FermiObs(name='Fermi',ft2name=args.ft2)

    # Read event file and return list of TOA objects
    tl  = load_Fermi_TOAs(args.eventfile, weightcolumn=args.weightcol,
                          targetcoord=tc)

    # Discard events outside of MJD range
    if args.maxMJD is not None:
        tlnew = []
        print("pre len : ",len(tl))
        maxT = Time(float(args.maxMJD),format='mjd')
        print("maxT : ",maxT)
        for tt in tl:
            if tt.mjd < maxT:
                tlnew.append(tt)
        tl=tlnew
        print("post len : ",len(tlnew))

    # Now convert to TOAs object and compute TDBs and posvels
    ts = toa.TOAs(toalist=tl)
    ts.filename = args.eventfile
    ts.compute_TDBs()
    ts.compute_posvels(ephem=args.ephem,planets=args.planets)

    print(ts.get_summary())
    mjds = ts.get_mjds()
    print(mjds.min(),mjds.max())

    # Compute model phase for each TOA
    phss = modelin.phase(ts.table)[1]
    # ensure all postive
<<<<<<< HEAD
    phases = np.where(phss < 0.0, phss + 1.0, phss)
    log.debug("Phases {0}".format(phases))
=======
    phases = np.where(phss < 0.0 * u.cycle, phss + 1.0 * u.cycle, phss)
>>>>>>> 5f430a36
    mjds = ts.get_mjds()
    weights = np.array([w['weight'] for w in ts.table['flags']])
    h = float(hmw(phases,weights))
    print("Htest : {0:.2f} ({1:.2f} sigma)".format(h,h2sig(h)))
    if args.plot:
        log.info("Making phaseogram plot with {0} photons".format(len(mjds)))
        phaseogram(mjds,phases,weights,bins=100,plotfile = args.plotfile)

    if args.addphase:
        # Read input FITS file (again).
        # If overwriting, open in 'update' mode
        if args.outfile is None:
            hdulist = pyfits.open(args.eventfile,mode='update')
        else:
            hdulist = pyfits.open(args.eventfile)
        event_hdu = hdulist[1]
        event_hdr=event_hdu.header
        event_dat=event_hdu.data
        if len(event_dat) != len(phases):
            raise RuntimeError('Mismatch between length of FITS table ({0}) and length of phase array ({1})!'.format(len(event_dat),len(phases)))
        if 'PULSE_PHASE' in event_hdu.columns.names:
            log.info('Found existing PULSE_PHASE column, overwriting...')
            # Overwrite values in existing Column
            event_dat['PULSE_PHASE'] = phases
        else:
            # Construct and append new column, preserving HDU header and name
            log.info('Adding new PULSE_PHASE column.')
            phasecol = pyfits.ColDefs([pyfits.Column(name='PULSE_PHASE', format='D',
                array=phases)])
            bt = pyfits.BinTableHDU.from_columns( event_hdu.columns + phasecol,
                header=event_hdr,name=event_hdu.name)
            hdulist[1] = bt
        if args.outfile is None:
            # Overwrite the existing file
            log.info('Overwriting existing FITS file '+args.eventfile)
            hdulist.flush(verbose=True, output_verify='warn')
        else:
            # Write to new output file
            log.info('Writing output FITS file '+args.outfile)
            hdulist.writeto(args.outfile,overwrite=True, checksum=True, output_verify='warn')

    return 0<|MERGE_RESOLUTION|>--- conflicted
+++ resolved
@@ -83,12 +83,7 @@
     # Compute model phase for each TOA
     phss = modelin.phase(ts.table)[1]
     # ensure all postive
-<<<<<<< HEAD
-    phases = np.where(phss < 0.0, phss + 1.0, phss)
-    log.debug("Phases {0}".format(phases))
-=======
     phases = np.where(phss < 0.0 * u.cycle, phss + 1.0 * u.cycle, phss)
->>>>>>> 5f430a36
     mjds = ts.get_mjds()
     weights = np.array([w['weight'] for w in ts.table['flags']])
     h = float(hmw(phases,weights))
